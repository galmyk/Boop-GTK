--- conflicted
+++ resolved
@@ -1,13 +1,8 @@
 [package]
 name = "boop-gtk"
 build = "build.rs"
-<<<<<<< HEAD
 version = "1.6.0"
-authors = ["Ben Sheffield"]
-=======
-version = "1.5.0"
 authors = ["Zoey Sheffield"]
->>>>>>> dfa779f1
 edition = "2018"
 description = """A scriptable scratchpad for developers
 
