--- conflicted
+++ resolved
@@ -57,16 +57,12 @@
 }
 
 impl App {
-<<<<<<< HEAD
-    pub(crate) fn new(config_dir: &Path, scripts: Arc<RwLock<ScriptMap>>) -> Self {
+    pub(crate) fn new(config_dir: &Path, scripts: Arc<RwLock<ScriptMap>>) -> Result<Self> {
         // must be fetched _before_ widgets are proccessed since the language managers search path must
         // be immediantly after creation:
         // https://developer.gnome.org/gtksourceview/stable/GtkSourceLanguageManager.html#gtk-source-language-manager-set-search-path
         let boop_language = App::get_boop_language(config_dir);
 
-=======
-    pub(crate) fn new(config_dir: &Path, scripts: Arc<RwLock<ScriptMap>>) -> Result<Self> {
->>>>>>> 7edee308
         let widgets = AppWidgets::from_resource("/fyi/zoey/Boop-GTK/boop-gtk.glade")
             .wrap_err("Failed to load boop-gtk.glade")?;
 
@@ -94,11 +90,27 @@
             }
         }
 
-<<<<<<< HEAD
-        app.setup_syntax_highlighting(boop_language);
-=======
-        app.setup_syntax_highlighting(config_dir)?;
->>>>>>> 7edee308
+        // setup syntax highlighting
+        match boop_language {
+            Ok(language) => {
+                // set language
+                let buffer: sourceview::Buffer = app
+                    .source_view
+                    .get_buffer()
+                    .ok_or(eyre!("Failed to get buffer"))?
+                    .downcast::<sourceview::Buffer>()
+                    .map_err(|_| eyre!("Failed to downcast TextBuffer to sourceview Buffer"))?;
+                buffer.set_highlight_syntax(true);
+                buffer.set_language(Some(&language));
+            }
+            Err(err) => {
+                error!("Failed to load language file: {:#}", err);
+                app.post_notification(
+                    r#"<span foreground="red">ERROR:</span> failed to load language file"#,
+                    NOTIFICATION_LONG_DELAY,
+                );
+            }
+        };
 
         // close notification on dismiss
         {
@@ -364,15 +376,9 @@
         );
     }
 
-<<<<<<< HEAD
-    fn get_boop_language(config_dir: &Path) -> Option<Language> {
-        let language_manager =
-            sourceview::LanguageManager::get_default().expect("failed to get language manager");
-=======
-    fn setup_syntax_highlighting(&self, config_dir: &Path) -> Result<()> {
+    fn get_boop_language(config_dir: &Path) -> Result<Language> {
         let language_manager = sourceview::LanguageManager::get_default()
             .ok_or(eyre!("Failed to get language manager"))?;
->>>>>>> 7edee308
 
         // add config_dir to language manager's search path
         let dirs = language_manager.get_search_path();
@@ -383,28 +389,9 @@
 
         info!("language manager search directorys: {}", dirs.join(":"));
 
-        language_manager.get_language("boop")
-    }
-
-    fn setup_syntax_highlighting(&self, boop_language: Option<Language>) {
-        if boop_language.is_none() {
-            self.post_notification(
-                r#"<span foreground="red">ERROR:</span> failed to load language file"#,
-                NOTIFICATION_LONG_DELAY,
-            );
-        }
-
-        // set language
-        let buffer: sourceview::Buffer = self
-            .source_view
-            .get_buffer()
-            .ok_or(eyre!("Failed to get buffer"))?
-            .downcast::<sourceview::Buffer>()
-            .map_err(|_| eyre!("Failed to downcast TextBuffer to sourceview Buffer"))?;
-        buffer.set_highlight_syntax(true);
-        buffer.set_language(boop_language.as_ref());
-
-        Ok(())
+        language_manager
+            .get_language("boop")
+            .ok_or_else(|| eyre!("'boop' language not found in language manager"))
     }
 
     pub fn open_shortcuts_window(&self) {
