use crate::{
    command_pallete::CommandPalleteDialog,
    executor::{self},
    script::Script,
    scripts::ScriptMap,
};
use gdk_pixbuf::prelude::*;
use gladis::Gladis;
use glib::SourceId;
use gtk::{prelude::*, Label, Revealer, ShortcutsWindow};
use sourceview::prelude::*;

use executor::TextReplacement;
use gtk::{AboutDialog, ApplicationWindow, Button, ModelButton};
use std::{
    path::Path,
    sync::{Arc, RwLock},
};

pub const NOTIFICATION_LONG_DELAY: u32 = 5000;

#[derive(Gladis, Clone, Shrinkwrap)]
pub struct AppWidgets {
    #[shrinkwrap(main_field)]
    window: ApplicationWindow,

    header_button: Button,
    source_view: sourceview::View,
    // status_bar: Statusbar,
    notification_revealer: Revealer,
    notification_label: Label,
    notification_button: Button,

    re_execute_last_script_button: ModelButton,
    reset_scripts_button: ModelButton,
    config_directory_button: ModelButton,
    more_scripts_button: ModelButton,
    about_button: ModelButton,
    shortcuts_button: ModelButton,

    about_dialog: AboutDialog,
}

#[derive(Clone, Shrinkwrap)]
pub struct App {
    #[shrinkwrap(main_field)]
    widgets: AppWidgets,
    scripts: Arc<RwLock<ScriptMap>>,
    notification_source_id: Arc<RwLock<Option<SourceId>>>,
    last_script_executed: Arc<RwLock<Option<String>>>,
}

impl App {
    pub(crate) fn new(config_dir: &Path, scripts: Arc<RwLock<ScriptMap>>) -> Self {
        let widgets = AppWidgets::from_resource("/fyi/zoey/Boop-GTK/boop-gtk.glade")
            .unwrap_or_else(|e| panic!("failed to load boop-gtk.glade: {}", e));

        let app = App {
            widgets,
            scripts,
            notification_source_id: Arc::new(RwLock::new(None)),
            last_script_executed: Arc::new(RwLock::new(None)),
        };

        app.widgets
            .about_dialog
            .set_version(Some(env!("CARGO_PKG_VERSION")));

        for (_, script) in app
            .scripts
            .read()
            .expect("scripts lock is poisoned")
            .0
            .iter()
        {
            if let Some(author) = &script.metadata.author {
                app.about_dialog
                    .add_credit_section(&format!("{} script", &script.metadata.name), &[author]);
            }
        }

        app.setup_syntax_highlighting(config_dir);

        // close notification on dismiss
        {
            let notification_revealer = app.notification_revealer.clone();
            app.notification_button
                .connect_button_press_event(move |_button, _event| {
                    notification_revealer.set_reveal_child(false);
                    Inhibit(false)
                });
        }

        // re-execute last script
        {
            let app_ = app.clone();
            app.re_execute_last_script_button
                .connect_clicked(move |_| app_.re_execute());
        }

        // reset the state of each script
        {
            let scripts = app.scripts.clone();
            app.reset_scripts_button.connect_clicked(move |_| {
                for (_, script) in scripts
                    .write()
                    .expect("scripts lock is poisoned")
                    .0
                    .iter_mut()
                {
                    script.kill_thread();
                }
            });
        }

        // launch config directory in default file manager
        {
            let config_dir_str = config_dir.display().to_string();
            let app_ = app.clone();
            app.config_directory_button.connect_clicked(move |_| {
                if let Err(open_err) = open::that(config_dir_str.clone()) {
                    error!("could not launch config directory: {}", open_err);
                    app_.post_notification_error(
                        "Failed to launch config directory",
                        NOTIFICATION_LONG_DELAY,
                    );
                }
            });
        }

        // launch more scripts page in default web browser
        {
            let app_ = app.clone();
            app.more_scripts_button.connect_clicked(move |_| {
                if let Err(open_err) = open::that("https://boop.okat.best/scripts/") {
                    error!("could not launch website: {}", open_err);
                    app_.post_notification_error(
                        "Failed to launch website",
                        NOTIFICATION_LONG_DELAY,
                    );
                }
            });
        }

        {
            let about_dialog: AboutDialog = app.about_dialog.clone();
            app.about_button.connect_clicked(move |_| {
                let responce = about_dialog.run();
                if responce == gtk::ResponseType::DeleteEvent
                    || responce == gtk::ResponseType::Cancel
                {
                    about_dialog.hide();
                }
            });
        }

        {
            let window = app.window.clone();
            app.shortcuts_button.connect_clicked(move |_| {
                let shortcuts_window = App::new_shortcuts_window(&window);
                shortcuts_window.show_all();
            });
        }

        {
            let app_ = app.clone();
            app.header_button
                .connect_clicked(move |_| app_.open_command_pallete());
        }

        app
    }

    fn new_shortcuts_window(window: &gtk::ApplicationWindow) -> ShortcutsWindow {
        let shortcut_window = gtk::ShortcutsWindowBuilder::new()
            .transient_for(window)
            .build();

        let section = gtk::ShortcutsSectionBuilder::new().visible(true).build();

        // genral group
        {
            let group = gtk::ShortcutsGroupBuilder::new()
                .title("General")
                .visible(true)
                .build();

            let shortcuts = [
                ("Open Command Pallette", "<Primary><Shift>P"),
                ("Quit", "<Primary>Q"),
            ];

            for (title, accelerator) in &shortcuts {
                group.add(
                    &gtk::ShortcutsShortcutBuilder::new()
                        .title(title)
                        .accelerator(accelerator)
                        .visible(true)
                        .build(),
                );
            }

            section.add(&group);
        }

        // editor group
        {
            let group = gtk::ShortcutsGroupBuilder::new()
                .title("Editor")
                .visible(true)
                .build();

            let shortcuts = [
                ("Undo", "<Primary>Z"),
                ("Redo", "<Primary><Shift>Z"),
                ("Move line up", "<Alt>Up"),
                ("Move line down", "<Alt>Down"),
                ("Move cursor backwards one word", "<Primary>Left"),
                ("Move cursor forward one word", "<Primary>Right"),
                ("Move cursor to beginning of previous line", "<Primary>Up"),
                ("Move cursor to end of next line", "<Primary>Down"),
                ("Move cursor to beginning of line", "<Primary>Page_Up"),
                ("Move cursor to end of line", "<Primary>Page_Down"),
                ("Move cursor to beginning of document", "<Primary>Home"),
                ("Move cursor to end of document", "<Primary>End"),
            ];

            for (title, accelerator) in &shortcuts {
                group.add(
                    &gtk::ShortcutsShortcutBuilder::new()
                        .title(title)
                        .accelerator(accelerator)
                        .visible(true)
                        .build(),
                );
            }

            section.add(&group);
        }

        shortcut_window.add(&section);

        shortcut_window
    }

    fn post_notification(&self, text: &str, delay: u32) {
        let notification_source_id = self.notification_source_id.clone();
        let notification_revealer = self.notification_revealer.clone();
        let notification_label = self.notification_label.clone();

        {
            notification_label.set_markup(text);
            notification_revealer.set_reveal_child(true);

            let mut source_id = notification_source_id.write().unwrap();

            // cancel old notification timeout
            if source_id.is_some() {
                glib::source_remove(source_id.take().unwrap());
            }

            // dismiss after 3000ms
            let new_source_id = {
                let notification_source_id = notification_source_id.clone();
                glib::timeout_add_local(delay, move || {
                    notification_revealer.set_reveal_child(false);
                    *notification_source_id.write().unwrap() = None;
                    Continue(false)
                })
            };

            source_id.replace(new_source_id);
        }
    }

    pub fn post_notification_error(&self, text: &str, delay: u32) {
        self.post_notification(
            &format!(
                r#"<span foreground="red" weight="bold">ERROR:</span> {}"#,
                text
            ),
            delay,
        );
    }

    fn setup_syntax_highlighting(&self, config_dir: &Path) {
        let language_manager =
            sourceview::LanguageManager::get_default().expect("failed to get language manager");

        // add config_dir to language manager's search path
        let dirs = language_manager.get_search_path();
        let mut dirs: Vec<&str> = dirs.iter().map(|s| s.as_ref()).collect();
        let config_dir_path = config_dir.to_string_lossy().to_string();
        dirs.push(&config_dir_path);
        language_manager.set_search_path(&dirs);

        info!("language manager search directorys: {}", dirs.join(":"));

        let boop_language = language_manager.get_language("boop");
        if boop_language.is_none() {
            self.post_notification(
                r#"<span foreground="red">ERROR:</span> failed to load language file"#,
                NOTIFICATION_LONG_DELAY,
            );
        }

        // set language
        let buffer: sourceview::Buffer = self
            .source_view
            .get_buffer()
            .expect("failed to get buffer")
            .downcast::<sourceview::Buffer>()
            .expect("faild to downcast TextBuffer to sourceview Buffer");
        buffer.set_highlight_syntax(true);
        buffer.set_language(boop_language.as_ref());
    }

    // fn push_error_(status_bar: gtk::Statusbar, context_id: u32, error: impl std::fmt::Display) {
    //     status_bar.push(context_id, &format!("ERROR: {}", error));
    // }

    // pub fn push_error(&self, error: impl std::fmt::Display) {
    //     App::push_error_(self.status_bar.clone(), self.context_id, error);
    // }

    pub fn open_command_pallete(&self) {
        let dialog = CommandPalleteDialog::new(&self.window, self.scripts.clone());
        dialog.show_all();

        if let gtk::ResponseType::Accept = dialog.run() {
            let selected: &str = dialog
                .get_selected()
                .expect("dialog didn't return a selection");

            *self.last_script_executed.write().unwrap() = Some(String::from(selected));
            self.execute_script(selected);
        }

        self.header_button.set_label(HEADER_BUTTON_GET_STARTED);

        dialog.close();
    }

    pub fn re_execute(&self) {
        if let Some(script_key) = &*self.last_script_executed.read().unwrap() {
            self.execute_script(&script_key);
        } else {
            warn!("no last script");
        }
    }

    fn execute_script(&self, script_key: &str) {
        let mut script_map = self.scripts.write().expect("scripts lock is poisoned");
        let script: &mut Script = &mut script_map.0.get_mut(script_key).expect("script not in map");

        info!("executing {}", script.metadata.name);

        let buffer = &self.source_view.get_buffer().expect("failed to get buffer");

        let buffer_text = buffer
            .get_text(&buffer.get_start_iter(), &buffer.get_end_iter(), false)
            .expect("failed to get buffer text");

        let selection_text = buffer
            .get_selection_bounds()
            .map(|(start, end)| buffer.get_text(&start, &end, false))
            .flatten()
            .map(|s| s.to_string());

        let status_result = script.execute(buffer_text.as_str(), selection_text.as_deref());

        match status_result {
            Ok(status) => {
                // TODO: how to handle multiple messages?
                if let Some(error) = status.error() {
                    self.post_notification(
                        &format!(
                            r#"<span foreground="red" weight="bold">ERROR:</span> {}"#,
                            error
                        ),
                        NOTIFICATION_LONG_DELAY,
                    );
                } else if let Some(info) = status.info() {
                    self.post_notification(&info, NOTIFICATION_LONG_DELAY);
                }
                self.do_replacement(status.into_replacement());
            }
            Err(err) => {
                warn!("Exception: {:?}", err);
                match err {
                    executor::ExecutorError::SourceExceedsMaxLength => {
                        self.post_notification_error(
                            "Script exceeds max length",
                            NOTIFICATION_LONG_DELAY,
                        );
                    }
                    executor::ExecutorError::Compile(exception) => {
                        let error_str = match (exception.line_number, exception.columns) {
                            (Some(line_number), Some((left_column, right_column))) => format!(
                                r#"<span foreground="red" weight="bold">EXCEPTION:</span> {} ({}:{} - {}:{})"#,
                                exception.exception_str,
                                line_number,
                                left_column,
                                line_number,
                                right_column
                            ),
                            _ => format!(
                                r#"<span foreground="red" weight="bold">EXCEPTION:</span> {}"#,
                                exception.exception_str,
                            ),
                        };

                        self.post_notification(&error_str, NOTIFICATION_LONG_DELAY);
                    }
                    executor::ExecutorError::Execute(exception) => {
                        let error_str = match (exception.line_number, exception.columns) {
                            (Some(line_number), Some((left_column, right_column))) => format!(
                                r#"<span foreground="red" weight="bold">EXCEPTION:</span> {} ({}:{} - {}:{})"#,
                                exception.exception_str,
                                line_number,
                                left_column,
                                line_number,
                                right_column
                            ),
                            _ => format!(
                                r#"<span foreground="red" weight="bold">EXCEPTION:</span> {}"#,
                                exception.exception_str,
                            ),
                        };

                        self.post_notification(&error_str, NOTIFICATION_LONG_DELAY);
                    }
                    executor::ExecutorError::NoMain => {
                        self.post_notification(
                            r#"<span foreground="red">ERROR:</span> No main function"#,
                            NOTIFICATION_LONG_DELAY,
                        );
                    }
                }
            }
        }
<<<<<<< HEAD

        dialog.close();
=======
>>>>>>> 4a6cba2b
    }

    fn do_replacement(&self, replacement: TextReplacement) {
        let buffer = &self.source_view.get_buffer().expect("failed to get buffer");

        match replacement {
            TextReplacement::Full(text) => {
                info!("replacing full text");

                let text = String::from_utf8(
                    text.into_bytes()
                        .into_iter()
                        .filter(|b| *b != 0)
                        .collect::<Vec<u8>>(),
                )
                .expect("failed to remove null bytes from text");

                buffer.set_text(&text);
            }
            TextReplacement::Selection(text) => {
                info!("replacing selection");

                let text = String::from_utf8(
                    text.into_bytes()
                        .into_iter()
                        .filter(|b| *b != 0)
                        .collect::<Vec<u8>>(),
                )
                .expect("failed to remove null bytes from text");

                match &mut buffer.get_selection_bounds() {
                    Some((start, end)) => {
                        buffer.delete(start, end);
                        buffer.insert(start, &text);
                    }
                    None => {
                        error!("tried to do a selection replacement, but no text is selected!");
                    }
                }
            }
            TextReplacement::Insert(insertions) => {
                let insert_text = insertions.join("");
                info!("inserting {} bytes", insert_text.len());

                let insert_text = String::from_utf8(
                    insert_text
                        .into_bytes()
                        .into_iter()
                        .filter(|b| *b != 0)
                        .collect::<Vec<u8>>(),
                )
                .expect("failed to remove null bytes from text");

                match &mut buffer.get_selection_bounds() {
                    Some((start, end)) => {
                        buffer.delete(start, end);
                        buffer.insert(start, &insert_text);
                    }
                    None => {
                        let mut insert_point =
                            buffer.get_iter_at_offset(buffer.get_property_cursor_position());
                        buffer.insert(&mut insert_point, &insert_text)
                    }
                }
            }
            TextReplacement::None => {
                info!("no text to replace");
            }
        }

        self.source_view.grab_focus();
    }
}<|MERGE_RESOLUTION|>--- conflicted
+++ resolved
@@ -335,8 +335,6 @@
             *self.last_script_executed.write().unwrap() = Some(String::from(selected));
             self.execute_script(selected);
         }
-
-        self.header_button.set_label(HEADER_BUTTON_GET_STARTED);
 
         dialog.close();
     }
@@ -439,11 +437,6 @@
                 }
             }
         }
-<<<<<<< HEAD
-
-        dialog.close();
-=======
->>>>>>> 4a6cba2b
     }
 
     fn do_replacement(&self, replacement: TextReplacement) {
